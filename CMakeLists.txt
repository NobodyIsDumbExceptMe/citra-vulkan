# CMake 3.6 required for FindBoost to define IMPORTED libs properly on unknown Boost versions
cmake_minimum_required(VERSION 3.6)
list(APPEND CMAKE_MODULE_PATH "${CMAKE_CURRENT_SOURCE_DIR}/CMakeModules")
list(APPEND CMAKE_MODULE_PATH "${CMAKE_CURRENT_SOURCE_DIR}/externals/cmake-modules")
include(DownloadExternals)

project(citra)

option(ENABLE_SDL2 "Enable the SDL2 frontend" ON)
option(CITRA_USE_BUNDLED_SDL2 "Download bundled SDL2 binaries" OFF)

option(ENABLE_QT "Enable the Qt frontend" ON)
option(ENABLE_QT_TRANSLATION "Enable translations for the Qt frontend" OFF)
option(CITRA_USE_BUNDLED_QT "Download bundled Qt binaries" OFF)

option(ENABLE_WEB_SERVICE "Enable web services (telemetry, etc.)" ON)
option(CITRA_USE_BUNDLED_CURL "FOR MINGW ONLY: Download curl configured against winssl instead of openssl" OFF)
<<<<<<< HEAD
=======

if (ENABLE_WEB_SERVICE AND CITRA_USE_BUNDLED_CURL AND WINDOWS AND MSVC)
    message("Turning off use bundled curl as msvc can compile curl on cpr")
    SET(CITRA_USE_BUNDLED_CURL OFF CACHE BOOL "" FORCE)
endif()
>>>>>>> e2a8f155
if (ENABLE_WEB_SERVICE AND NOT CITRA_USE_BUNDLED_CURL AND MINGW)
    message(AUTHOR_WARNING "Turning on CITRA_USE_BUNDLED_CURL. Override it only if you know what you are doing.")
    SET(CITRA_USE_BUNDLED_CURL ON CACHE BOOL "" FORCE)
endif()
if (CITRA_ENABLE_COMPATIBILITY_REPORTING AND NOT ENABLE_WEB_SERVICE)
    message("Compatibility reporting requires web services to be enabled")
    SET(CITRA_ENABLE_COMPATIBILITY_REPORTING OFF CACHE BOOL "" FORCE)
endif()

if(NOT EXISTS ${CMAKE_SOURCE_DIR}/.git/hooks/pre-commit)
    message(STATUS "Copying pre-commit hook")
    file(COPY hooks/pre-commit
        DESTINATION ${CMAKE_SOURCE_DIR}/.git/hooks)
endif()

# Sanity check : Check that all submodules are present
# =======================================================================

function(check_submodules_present)
    file(READ "${CMAKE_SOURCE_DIR}/.gitmodules" gitmodules)
    string(REGEX MATCHALL "path *= *[^ \t\r\n]*" gitmodules ${gitmodules})
    foreach(module ${gitmodules})
        string(REGEX REPLACE "path *= *" "" module ${module})
        if (NOT EXISTS "${CMAKE_SOURCE_DIR}/${module}/.git")
            message(SEND_ERROR "Git submodule ${module} not found."
                    "Please run: git submodule update --init --recursive")
        endif()
    endforeach()
endfunction()
check_submodules_present()

# Detect current compilation architecture and create standard definitions
# =======================================================================

include(CheckSymbolExists)
function(detect_architecture symbol arch)
    if (NOT DEFINED ARCHITECTURE)
        set(CMAKE_REQUIRED_QUIET 1)
        check_symbol_exists("${symbol}" "" ARCHITECTURE_${arch})
        unset(CMAKE_REQUIRED_QUIET)

        # The output variable needs to be unique across invocations otherwise
        # CMake's crazy scope rules will keep it defined
        if (ARCHITECTURE_${arch})
            set(ARCHITECTURE "${arch}" PARENT_SCOPE)
            set(ARCHITECTURE_${arch} 1 PARENT_SCOPE)
            add_definitions(-DARCHITECTURE_${arch}=1)
        endif()
    endif()
endfunction()

if (NOT ENABLE_GENERIC)
    if (MSVC)
        detect_architecture("_M_AMD64" x86_64)
        detect_architecture("_M_IX86" x86)
        detect_architecture("_M_ARM" ARM)
    else()
        detect_architecture("__x86_64__" x86_64)
        detect_architecture("__i386__" x86)
        detect_architecture("__arm__" ARM)
    endif()
endif()
if (NOT DEFINED ARCHITECTURE)
    set(ARCHITECTURE "GENERIC")
    set(ARCHITECTURE_GENERIC 1)
    add_definitions(-DARCHITECTURE_GENERIC=1)
endif()
message(STATUS "Target architecture: ${ARCHITECTURE}")


# Configure compilation flags
# ===========================

set(CMAKE_CXX_STANDARD 14)
set(CMAKE_CXX_STANDARD_REQUIRED ON)

if (NOT MSVC)
    set(CMAKE_CXX_FLAGS "${CMAKE_CXX_FLAGS} -Wno-attributes")
    set(CMAKE_C_FLAGS "${CMAKE_C_FLAGS}")

    if (MINGW)
        add_definitions(-DMINGW_HAS_SECURE_API)

        if (MINGW_STATIC_BUILD)
            add_definitions(-DQT_STATICPLUGIN)
            set(CMAKE_CXX_FLAGS "${CMAKE_CXX_FLAGS} -static")
            set(CMAKE_EXE_LINKER_FLAGS "${CMAKE_EXE_LINKER_FLAGS} -static")
        endif()
    endif()
else()
    # Silence "deprecation" warnings
    add_definitions(/D_CRT_SECURE_NO_WARNINGS /D_CRT_NONSTDC_NO_DEPRECATE /D_SCL_SECURE_NO_WARNINGS)
    # Avoid windows.h junk
    add_definitions(/DNOMINMAX)
    # Avoid windows.h from including some usually unused libs like winsocks.h, since this might cause some redefinition errors.
    add_definitions(/DWIN32_LEAN_AND_MEAN)

    # set up output paths for executable binaries (.exe-files, and .dll-files on DLL-capable platforms)
    set(CMAKE_RUNTIME_OUTPUT_DIRECTORY ${CMAKE_BINARY_DIR}/bin)
    set(CMAKE_CONFIGURATION_TYPES Debug Release CACHE STRING "" FORCE)

    # Tweak optimization settings
    # As far as I can tell, there's no way to override the CMake defaults while leaving user
    # changes intact, so we'll just clobber everything and say sorry.
    message(STATUS "Cache compiler flags ignored, please edit CMakeLists.txt to change the flags.")

    # /W3 - Level 3 warnings
    # /MP - Multi-threaded compilation
    # /Zi - Output debugging information
    # /Zo - enhanced debug info for optimized builds
    # /permissive- - enables stricter C++ standards conformance checks
    set(CMAKE_C_FLAGS   "/W3 /MP /Zi /Zo /permissive-" CACHE STRING "" FORCE)
    # /EHsc - C++-only exception handling semantics
    # /Zc:throwingNew - let codegen assume `operator new` will never return null
    # /Zc:inline - let codegen omit inline functions in object files
    set(CMAKE_CXX_FLAGS "${CMAKE_C_FLAGS} /EHsc /Zc:throwingNew,inline" CACHE STRING "" FORCE)

    # /MDd - Multi-threaded Debug Runtime DLL
    set(CMAKE_C_FLAGS_DEBUG   "/Od /MDd" CACHE STRING "" FORCE)
    set(CMAKE_CXX_FLAGS_DEBUG "${CMAKE_C_FLAGS_DEBUG}" CACHE STRING "" FORCE)

    # /O2 - Optimization level 2
    # /GS- - No stack buffer overflow checks
    # /MD - Multi-threaded runtime DLL
    set(CMAKE_C_FLAGS_RELEASE   "/O2 /GS- /MD" CACHE STRING "" FORCE)
    set(CMAKE_CXX_FLAGS_RELEASE "${CMAKE_C_FLAGS_RELEASE}" CACHE STRING "" FORCE)

    set(CMAKE_EXE_LINKER_FLAGS_DEBUG   "/DEBUG /MANIFEST:NO" CACHE STRING "" FORCE)
    set(CMAKE_EXE_LINKER_FLAGS_RELEASE "/DEBUG /MANIFEST:NO /INCREMENTAL:NO /OPT:REF,ICF" CACHE STRING "" FORCE)
endif()

# Set file offset size to 64 bits.
#
# On modern Unixes, this is typically already the case. The lone exception is
# glibc, which may default to 32 bits. glibc allows this to be configured
# by setting _FILE_OFFSET_BITS.
if(CMAKE_SYSTEM_NAME STREQUAL "Linux")
    add_definitions(-D_FILE_OFFSET_BITS=64)
endif()

add_definitions(-DSINGLETHREADED)
# CMake seems to only define _DEBUG on Windows
set_property(DIRECTORY APPEND PROPERTY
    COMPILE_DEFINITIONS $<$<CONFIG:Debug>:_DEBUG> $<$<NOT:$<CONFIG:Debug>>:NDEBUG>)


# System imported libraries
# ======================

find_package(PNG QUIET)
if (NOT PNG_FOUND)
    message(STATUS "libpng not found. Some debugging features have been disabled.")
endif()

find_package(Boost 1.63.0 QUIET)
if (NOT Boost_FOUND)
    message(STATUS "Boost 1.63.0 or newer not found, falling back to externals")

    set(BOOST_ROOT "${CMAKE_SOURCE_DIR}/externals/boost")
    set(Boost_NO_SYSTEM_PATHS OFF)
    find_package(Boost QUIET REQUIRED)
endif()

# Prefer the -pthread flag on Linux.
set(THREADS_PREFER_PTHREAD_FLAG ON)
find_package(Threads REQUIRED)

if (ENABLE_SDL2)
    if (CITRA_USE_BUNDLED_SDL2)
        # Detect toolchain and platform
        if (MSVC14 AND ARCHITECTURE_x86_64)
            set(SDL2_VER "SDL2-2.0.5")
        else()
            message(FATAL_ERROR "No bundled SDL2 binaries for your toolchain. Disable CITRA_USE_BUNDLED_SDL2 and provide your own.")
        endif()

        if (DEFINED SDL2_VER)
            download_bundled_external("sdl2/" ${SDL2_VER} SDL2_PREFIX)
        endif()

        set(SDL2_FOUND YES)
        set(SDL2_INCLUDE_DIR "${SDL2_PREFIX}/include" CACHE PATH "Path to SDL2 headers")
        set(SDL2_LIBRARY "${SDL2_PREFIX}/lib/x64/SDL2.lib" CACHE PATH "Path to SDL2 library")
        set(SDL2_DLL_DIR "${SDL2_PREFIX}/lib/x64/" CACHE PATH "Path to SDL2.dll")
    else()
        find_package(SDL2 REQUIRED)
    endif()

    if (SDL2_FOUND)
        # TODO(yuriks): Make FindSDL2.cmake export an IMPORTED library instead
        add_library(SDL2 INTERFACE)
        target_link_libraries(SDL2 INTERFACE "${SDL2_LIBRARY}")
        target_include_directories(SDL2 INTERFACE "${SDL2_INCLUDE_DIR}")
    endif()
else()
    set(SDL2_FOUND NO)
endif()

if (ENABLE_QT)
    if (CITRA_USE_BUNDLED_QT)
        if (MSVC14 AND ARCHITECTURE_x86_64)
            set(QT_VER qt-5.7-msvc2015_64)
        else()
            message(FATAL_ERROR "No bundled Qt binaries for your toolchain. Disable CITRA_USE_BUNDLED_QT and provide your own.")
        endif()

        if (DEFINED QT_VER)
            download_bundled_external("qt/" ${QT_VER} QT_PREFIX)
        endif()

        set(QT_PREFIX_HINT HINTS "${QT_PREFIX}")
    else()
        # Passing an empty HINTS seems to cause default system paths to get ignored in CMake 2.8 so
        # make sure to not pass anything if we don't have one.
        set(QT_PREFIX_HINT)
    endif()

    find_package(Qt5 REQUIRED COMPONENTS Widgets OpenGL ${QT_PREFIX_HINT})

    if (ENABLE_QT_TRANSLATION)
        find_package(Qt5 REQUIRED COMPONENTS LinguistTools ${QT_PREFIX_HINT})
    endif()
endif()

if (ENABLE_WEB_SERVICE)
    add_definitions(-DENABLE_WEB_SERVICE)
endif()
if (CITRA_ENABLE_COMPATIBILITY_REPORTING)
    add_definitions(-DCITRA_ENABLE_COMPATIBILITY_REPORTING)
endif()

# Platform-specific library requirements
# ======================================

IF (APPLE)
    FIND_LIBRARY(COCOA_LIBRARY Cocoa)           # Umbrella framework for everything GUI-related
    set(PLATFORM_LIBRARIES ${COCOA_LIBRARY} ${IOKIT_LIBRARY} ${COREVIDEO_LIBRARY})

    if (CMAKE_CXX_COMPILER_ID STREQUAL Clang)
        set(CMAKE_CXX_FLAGS "${CMAKE_CXX_FLAGS} -stdlib=libc++")
        set(CMAKE_EXE_LINKER_FLAGS "${CMAKE_EXE_LINKER_FLAGS} -stdlib=libc++")
    endif()
ELSEIF (WIN32)
    # WSAPoll and SHGetKnownFolderPath (AppData/Roaming) didn't exist before WinNT 6.x (Vista)
    add_definitions(-D_WIN32_WINNT=0x0600 -DWINVER=0x0600)
    set(PLATFORM_LIBRARIES winmm ws2_32)
    IF (MINGW)
        # PSAPI is the Process Status API
        set(PLATFORM_LIBRARIES ${PLATFORM_LIBRARIES} psapi imm32 version)
    ENDIF (MINGW)
ELSEIF (CMAKE_SYSTEM_NAME MATCHES "^(Linux|kFreeBSD|GNU|SunOS)$")
    set(PLATFORM_LIBRARIES rt)
ENDIF (APPLE)

# MINGW: GCC does not support codecvt, so use iconv instead
if (UNIX OR MINGW)
    find_library(ICONV_LIBRARY NAMES iconv)
    if (ICONV_LIBRARY)
        list(APPEND PLATFORM_LIBRARIES ${ICONV_LIBRARY})
    endif()
endif()


# Include source code
# ===================

# This function should be passed a list of all files in a target. It will automatically generate
# file groups following the directory hierarchy, so that the layout of the files in IDEs matches the
# one in the filesystem.
function(create_target_directory_groups target_name)
    # Place any files that aren't in the source list in a separate group so that they don't get in
    # the way.
    source_group("Other Files" REGULAR_EXPRESSION ".")

    get_target_property(target_sources "${target_name}" SOURCES)

    foreach(file_name IN LISTS target_sources)
        get_filename_component(dir_name "${file_name}" PATH)
        # Group names use '\' as a separator even though the entire rest of CMake uses '/'...
        string(REPLACE "/" "\\" group_name "${dir_name}")
        source_group("${group_name}" FILES "${file_name}")
    endforeach()
endfunction()

# Gets a UTC timstamp and sets the provided variable to it
function(get_timestamp _var)
    string(TIMESTAMP timestamp UTC)
    set(${_var} "${timestamp}" PARENT_SCOPE)
endfunction()

# generate git/build information
include(GetGitRevisionDescription)
get_git_head_revision(GIT_REF_SPEC GIT_REV)
git_describe(GIT_DESC --always --long --dirty)
git_branch_name(GIT_BRANCH)
get_timestamp(BUILD_DATE)

enable_testing()
add_subdirectory(externals)
add_subdirectory(src)
add_subdirectory(dist/installer)


# Installation instructions
# =========================

# Install freedesktop.org metadata files, following those specifications:
# http://standards.freedesktop.org/desktop-entry-spec/desktop-entry-spec-latest.html
# http://standards.freedesktop.org/icon-theme-spec/icon-theme-spec-latest.html
# http://standards.freedesktop.org/shared-mime-info-spec/shared-mime-info-spec-latest.html
if(ENABLE_QT AND UNIX AND NOT APPLE)
    install(FILES "${CMAKE_SOURCE_DIR}/dist/citra.desktop"
            DESTINATION "${CMAKE_INSTALL_PREFIX}/share/applications")
    install(FILES "${CMAKE_SOURCE_DIR}/dist/citra.svg"
            DESTINATION "${CMAKE_INSTALL_PREFIX}/share/icons/hicolor/scalable/apps")
    install(FILES "${CMAKE_SOURCE_DIR}/dist/citra.xml"
            DESTINATION "${CMAKE_INSTALL_PREFIX}/share/mime/packages")
endif()

if(UNIX)
    if(ENABLE_SDL2)
        install(FILES "${CMAKE_SOURCE_DIR}/dist/citra.6"
                DESTINATION "${CMAKE_INSTALL_PREFIX}/share/man/man6")
    endif()

    if (ENABLE_QT)
        install(FILES "${CMAKE_SOURCE_DIR}/dist/citra-qt.6"
                DESTINATION "${CMAKE_INSTALL_PREFIX}/share/man/man6")
    endif()
endif()<|MERGE_RESOLUTION|>--- conflicted
+++ resolved
@@ -15,14 +15,11 @@
 
 option(ENABLE_WEB_SERVICE "Enable web services (telemetry, etc.)" ON)
 option(CITRA_USE_BUNDLED_CURL "FOR MINGW ONLY: Download curl configured against winssl instead of openssl" OFF)
-<<<<<<< HEAD
-=======
 
 if (ENABLE_WEB_SERVICE AND CITRA_USE_BUNDLED_CURL AND WINDOWS AND MSVC)
     message("Turning off use bundled curl as msvc can compile curl on cpr")
     SET(CITRA_USE_BUNDLED_CURL OFF CACHE BOOL "" FORCE)
 endif()
->>>>>>> e2a8f155
 if (ENABLE_WEB_SERVICE AND NOT CITRA_USE_BUNDLED_CURL AND MINGW)
     message(AUTHOR_WARNING "Turning on CITRA_USE_BUNDLED_CURL. Override it only if you know what you are doing.")
     SET(CITRA_USE_BUNDLED_CURL ON CACHE BOOL "" FORCE)

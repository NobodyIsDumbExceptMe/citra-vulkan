// Copyright 2014 Citra Emulator Project / PPSSPP Project
// Licensed under GPLv2 or any later version
// Refer to the license.txt file included.

#pragma once

#include <array>
#include <atomic>
#include <functional>
#include <memory>
#include <string>
#include <unordered_map>
#include <vector>
#include <boost/serialization/shared_ptr.hpp>
#include <boost/serialization/unordered_map.hpp>
#include <boost/serialization/vector.hpp>
#include "common/common_types.h"
#include "core/hle/kernel/memory.h"
#include "core/hle/result.h"
#include "core/memory.h"

namespace ConfigMem {
class Handler;
}

namespace SharedPage {
class Handler;
}

namespace Memory {
class MemorySystem;
}

namespace Core {
class Timing;
}

namespace IPCDebugger {
class Recorder;
}

namespace Kernel {

class AddressArbiter;
class Event;
class Mutex;
class CodeSet;
class Process;
class Thread;
class Semaphore;
class Timer;
class ClientPort;
class ServerPort;
class ClientSession;
class ServerSession;
class ResourceLimitList;
class SharedMemory;
class ThreadManager;
class TimerManager;
class VMManager;
struct AddressMapping;

enum class ResetType {
    OneShot,
    Sticky,
    Pulse,
};

/// Permissions for mapped shared memory blocks
enum class MemoryPermission : u32 {
    None = 0,
    Read = (1u << 0),
    Write = (1u << 1),
    ReadWrite = (Read | Write),
    Execute = (1u << 2),
    ReadExecute = (Read | Execute),
    WriteExecute = (Write | Execute),
    ReadWriteExecute = (Read | Write | Execute),
    DontCare = (1u << 28)
};

enum class MemoryRegion : u16 {
    APPLICATION = 1,
    SYSTEM = 2,
    BASE = 3,
};

class KernelSystem {
public:
    explicit KernelSystem(Memory::MemorySystem& memory, Core::Timing& timing,
                          std::function<void()> prepare_reschedule_callback, u32 system_mode,
                          u32 num_cores, u8 n3ds_mode);
    ~KernelSystem();

    using PortPair = std::pair<std::shared_ptr<ServerPort>, std::shared_ptr<ClientPort>>;
    using SessionPair = std::pair<std::shared_ptr<ServerSession>, std::shared_ptr<ClientSession>>;

    /**
     * Creates an address arbiter.
     *
     * @param name Optional name used for debugging.
     * @returns The created AddressArbiter.
     */
    std::shared_ptr<AddressArbiter> CreateAddressArbiter(std::string name = "Unknown");

    /**
     * Creates an event
     * @param reset_type ResetType describing how to create event
     * @param name Optional name of event
     */
    std::shared_ptr<Event> CreateEvent(ResetType reset_type, std::string name = "Unknown");

    /**
     * Creates a mutex.
     * @param initial_locked Specifies if the mutex should be locked initially
     * @param name Optional name of mutex
     * @return Pointer to new Mutex object
     */
    std::shared_ptr<Mutex> CreateMutex(bool initial_locked, std::string name = "Unknown");

    std::shared_ptr<CodeSet> CreateCodeSet(std::string name, u64 program_id);

    std::shared_ptr<Process> CreateProcess(std::shared_ptr<CodeSet> code_set);

    /**
     * Creates and returns a new thread. The new thread is immediately scheduled
     * @param name The friendly name desired for the thread
     * @param entry_point The address at which the thread should start execution
     * @param priority The thread's priority
     * @param arg User data to pass to the thread
     * @param processor_id The ID(s) of the processors on which the thread is desired to be run
     * @param stack_top The address of the thread's stack top
     * @param owner_process The parent process for the thread
     * @return A shared pointer to the newly created thread
     */
    ResultVal<std::shared_ptr<Thread>> CreateThread(std::string name, VAddr entry_point,
                                                    u32 priority, u32 arg, s32 processor_id,
                                                    VAddr stack_top,
                                                    std::shared_ptr<Process> owner_process);

    /**
     * Creates a semaphore.
     * @param initial_count Number of slots reserved for other threads
     * @param max_count Maximum number of slots the semaphore can have
     * @param name Optional name of semaphore
     * @return The created semaphore
     */
    ResultVal<std::shared_ptr<Semaphore>> CreateSemaphore(s32 initial_count, s32 max_count,
                                                          std::string name = "Unknown");

    /**
     * Creates a timer
     * @param reset_type ResetType describing how to create the timer
     * @param name Optional name of timer
     * @return The created Timer
     */
    std::shared_ptr<Timer> CreateTimer(ResetType reset_type, std::string name = "Unknown");

    /**
     * Creates a pair of ServerPort and an associated ClientPort.
     *
     * @param max_sessions Maximum number of sessions to the port
     * @param name Optional name of the ports
     * @return The created port tuple
     */
    PortPair CreatePortPair(u32 max_sessions, std::string name = "UnknownPort");

    /**
     * Creates a pair of ServerSession and an associated ClientSession.
     * @param name        Optional name of the ports.
     * @param client_port Optional The ClientPort that spawned this session.
     * @return The created session tuple
     */
    SessionPair CreateSessionPair(const std::string& name = "Unknown",
                                  std::shared_ptr<ClientPort> client_port = nullptr);

    ResourceLimitList& ResourceLimit();
    const ResourceLimitList& ResourceLimit() const;

    /**
     * Creates a shared memory object.
     * @param owner_process Process that created this shared memory object.
     * @param size Size of the memory block. Must be page-aligned.
     * @param permissions Permission restrictions applied to the process which created the block.
     * @param other_permissions Permission restrictions applied to other processes mapping the
     * block.
     * @param address The address from which to map the Shared Memory.
     * @param region If the address is 0, the shared memory will be allocated in this region of the
     * linear heap.
     * @param name Optional object name, used for debugging purposes.
     */
    ResultVal<std::shared_ptr<SharedMemory>> CreateSharedMemory(
        Process* owner_process, u32 size, MemoryPermission permissions,
        MemoryPermission other_permissions, VAddr address = 0,
        MemoryRegion region = MemoryRegion::BASE, std::string name = "Unknown");

    /**
     * Creates a shared memory object from a block of memory managed by an HLE applet.
     * @param offset The offset into the heap block that the SharedMemory will map.
     * @param size Size of the memory block. Must be page-aligned.
     * @param permissions Permission restrictions applied to the process which created the block.
     * @param other_permissions Permission restrictions applied to other processes mapping the
     * block.
     * @param name Optional object name, used for debugging purposes.
     */
    std::shared_ptr<SharedMemory> CreateSharedMemoryForApplet(u32 offset, u32 size,
                                                              MemoryPermission permissions,
                                                              MemoryPermission other_permissions,
                                                              std::string name = "Unknown Applet");

    u32 GenerateObjectID();

    /// Retrieves a process from the current list of processes.
    std::shared_ptr<Process> GetProcessById(u32 process_id) const;

    std::shared_ptr<Process> GetCurrentProcess() const;
    void SetCurrentProcess(std::shared_ptr<Process> process);
    void SetCurrentProcessForCPU(std::shared_ptr<Process> process, u32 core_id);

    void SetCurrentMemoryPageTable(std::shared_ptr<Memory::PageTable> page_table);

    void SetCPUs(std::vector<std::shared_ptr<ARM_Interface>> cpu);

    void SetRunningCPU(std::shared_ptr<ARM_Interface> cpu);

    ThreadManager& GetThreadManager(u32 core_id);
    const ThreadManager& GetThreadManager(u32 core_id) const;

    ThreadManager& GetCurrentThreadManager();
    const ThreadManager& GetCurrentThreadManager() const;

    TimerManager& GetTimerManager();
    const TimerManager& GetTimerManager() const;

    void MapSharedPages(VMManager& address_space);

    SharedPage::Handler& GetSharedPageHandler();
    const SharedPage::Handler& GetSharedPageHandler() const;

    IPCDebugger::Recorder& GetIPCRecorder();
    const IPCDebugger::Recorder& GetIPCRecorder() const;

    std::shared_ptr<MemoryRegionInfo> GetMemoryRegion(MemoryRegion region);

    void HandleSpecialMapping(VMManager& address_space, const AddressMapping& mapping);

    std::array<std::shared_ptr<MemoryRegionInfo>, 3> memory_regions{};

    /// Adds a port to the named port table
    void AddNamedPort(std::string name, std::shared_ptr<ClientPort> port);

    void PrepareReschedule() {
        prepare_reschedule_callback();
    }

    u32 NewThreadId();

    void ResetThreadIDs();

    /// Map of named ports managed by the kernel, which can be retrieved using the ConnectToPort
    std::unordered_map<std::string, std::shared_ptr<ClientPort>> named_ports;

    std::shared_ptr<ARM_Interface> current_cpu;

    Memory::MemorySystem& memory;

    Core::Timing& timing;

private:
    void MemoryInit(u32 mem_type, u8 n3ds_mode);

    std::function<void()> prepare_reschedule_callback;

    std::unique_ptr<ResourceLimitList> resource_limits;
    std::atomic<u32> next_object_id{0};

    // Note: keep the member order below in order to perform correct destruction.
    // Thread manager is destructed before process list in order to Stop threads and clear thread
    // info from their parent processes first. Timer manager is destructed after process list
    // because timers are destructed along with process list and they need to clear info from the
    // timer manager.
    // TODO (wwylele): refactor the cleanup sequence to make this less complicated and sensitive.

    std::unique_ptr<TimerManager> timer_manager;

    // TODO(Subv): Start the process ids from 10 for now, as lower PIDs are
    // reserved for low-level services
    u32 next_process_id = 10;

    // Lists all processes that exist in the current session.
    std::vector<std::shared_ptr<Process>> process_list;

    std::shared_ptr<Process> current_process;
    std::vector<std::shared_ptr<Process>> stored_processes;

    std::vector<std::unique_ptr<ThreadManager>> thread_managers;

    std::shared_ptr<ConfigMem::Handler> config_mem_handler;
    std::shared_ptr<SharedPage::Handler> shared_page_handler;

    std::unique_ptr<IPCDebugger::Recorder> ipc_recorder;

<<<<<<< HEAD
    friend class boost::serialization::access;
    template <class Archive>
    void serialize(Archive& ar, const unsigned int file_version);
=======
    u32 next_thread_id;
>>>>>>> 7afcc0d6
};

} // namespace Kernel<|MERGE_RESOLUTION|>--- conflicted
+++ resolved
@@ -300,13 +300,11 @@
 
     std::unique_ptr<IPCDebugger::Recorder> ipc_recorder;
 
-<<<<<<< HEAD
+    u32 next_thread_id;
+
     friend class boost::serialization::access;
     template <class Archive>
     void serialize(Archive& ar, const unsigned int file_version);
-=======
-    u32 next_thread_id;
->>>>>>> 7afcc0d6
 };
 
 } // namespace Kernel